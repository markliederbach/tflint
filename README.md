# TFLint
[![Build Status](https://travis-ci.org/wata727/tflint.svg?branch=master)](https://travis-ci.org/wata727/tflint)
[![GitHub release](https://img.shields.io/github/release/wata727/tflint.svg)](https://github.com/wata727/tflint/releases/latest)
[![MIT License](http://img.shields.io/badge/license-MIT-blue.svg?style=flat)](LICENSE)

TFLint is a linter of [Terraform](https://www.terraform.io/). TFLint is intended to supplement `terraform plan` in AWS provider. In particular, it can detect errors that can not be detected by `terraform plan` or template that do not follow best practices.

## Why do we need to supplement `terraform plan`?
<<<<<<< HEAD
Terraform is a great tool for infrastructure as a code. it generates an execution plan, we can rely on this plan to proceed with development. However, this plan does not verify values used in template. For example, following template is invalid configuration (t1.2xlarge is not exists)
=======
Terraform is a great tool for infrastructure as a code. It generates an execution plan, we can rely on this plan to proceed with development. However, this plan does not verify values used in template. For example, following template is invalid configuration (t2.2xlarge is not exists)
>>>>>>> aa027551

```
resource "aws_instance" "web" {
  ami           = "ami-b73b63a0"
  instance_type = "t1.2xlarge" # invalid type!

  tags {
    Name = "HelloWorld"
  }
}
```

If you run `terraform apply` for this template, it will obviously produce an error. However, `terraform plan` can get an execution plan without causing an error. This is often not a desirable result. In order to solve this problem, TFLint validates values used in template.

## Installation
Download binary built for your architecture from [latest releases](https://github.com/wata727/tflint/releases/latest). After downloading, place the binary on the directory on the PATH.

An example of installation by command is as follows.
```
$ wget https://github.com/wata727/tflint/releases/download/v0.1.0/tflint_darwin_amd64.zip
$ unzip tflint_darwin_amd64.zip
Archive:  tflint_darwin_amd64.zip
  inflating: tflint
$ mkdir -p /usr/local/tflint/bin
$ export PATH=/usr/local/tflint/bin:$PATH
$ install tflint /usr/local/tflint/bin
$ tflint -v
```

## Quick Start
Try running TFLint under the directory where Terraform is executed. It detect if there is a issue and output the result. For example, we analyze the previous invalid template.

```
$ tflint
template.tf
        NOTICE:1 "iam_instance_profile" is not specified. If you want to change it, you need to recreate it
        ERROR:3 "t1.2xlarge" is invalid instance type.

Result: 2 issues  (1 errors , 0 warnings , 1 notices)
```

Two issues were reported. One is for invalid instance type, the other one is for beat practices about IAM instance profile. If you would like to know more about these issues please check the [documentation](https://github.com/wata727/tflint/tree/master/docs).

### Specify Template
If you want to parse only a specific template, not all templates, you can specify a filename as an argument.

```
$ tflint template.tf
```

## Available Options
Please show `tflint --help`

```
-h, --help                              show usage of TFLint. This page.
-v, --version                           print version information.
-f, --format <format>                   choose output format from "default" or "json"
-c, --config <file>                     specify config file. default is ".tflint.hcl"
--ignore-module <source1,source2...>    ignore module by specified source.
--ignore-rule <rule1,rule2...>          ignore rules.
--deep                                  enable deep check mode.
--aws-access-key                        set AWS access key used in deep check mode.
--aws-secret-key                        set AWS secret key used in deep check mode.
--aws-region                            set AWS region used in deep check mode.
-d, --debug                             enable debug mode.
```

## Configuration
By default, TFLint reads ".tflint.hcl" under the current directory. The configuration file is described in [HCL](https://github.com/hashicorp/hcl), and options available on the command line can be described in advance. Following example:

```
config {
  deep_check = true

  aws_credentials = {
    access_key = "AWS_ACCESS_KEY"
    secret_key = "AWS_SECRET_KEY"
    region     = "us-east-1"
  }

  ignore_rule = {
    aws_instance_invalid_type  = true
    aws_instance_previous_type = true
  }

  ignore_module = {
    "github.com/wata727/example-module" = true
  }
}
```

If you want to create a configuration file with a different name, specify the file name with `--config` option.

```
$ tflint --config other_config.hcl
```

## Interpolation Syntax Support
TFLint can interpret part of [interpolation syntax](https://www.terraform.io/docs/configuration/interpolation.html). We now support only variables. So you cannot use attributes of resource, outputs of modules and built-in functions. If you are using them, TFLint ignores it. You can check what is ignored by executing it with `--debug` option.

## Deep Check?
Deep check is an option that you can actually search resources on AWS and check if invalid values are used. You can activate it by executing it with `--deep` option as following:

```
$ tflint --deep
template.tf
        ERROR:3 "t1.2xlarge" is invalid instance type.
        ERROR:4 "invalid_profile" is invalid IAM profile name.

Result: 2 issues  (2 errors , 0 warnings , 0 notices)
```

In the above example, an IAM instance profile that does not actually exist is specified, so it is an error. In order to refer to actual resources, AWS credentials are required. You can use arguments, configuration files, environment variables, shared credentials for these specifications.

## Developing in your machine
If you want to build TFLint at your machine, you can build with the following procedure. [Go](https://golang.org/) 1.7 or more is required.

```
$ make build
go get github.com/Masterminds/glide
glide install
[INFO]  Downloading dependencies. Please wait...
...
go test $(go list ./... | grep -v vendor | grep -v mock)
ok      github.com/wata727/tflint       0.064s
ok      github.com/wata727/tflint/config        0.363s
ok      github.com/wata727/tflint/detector      0.085s
ok      github.com/wata727/tflint/evaluator     0.299s
ok      github.com/wata727/tflint/issue 0.266s
ok      github.com/wata727/tflint/loader        0.179s
ok      github.com/wata727/tflint/logger        0.086s
ok      github.com/wata727/tflint/printer       0.085s
go build -v
...
github.com/wata727/tflint
```

## Author

[Kazuma Watanabe](https://github.com/wata727)<|MERGE_RESOLUTION|>--- conflicted
+++ resolved
@@ -6,11 +6,7 @@
 TFLint is a linter of [Terraform](https://www.terraform.io/). TFLint is intended to supplement `terraform plan` in AWS provider. In particular, it can detect errors that can not be detected by `terraform plan` or template that do not follow best practices.
 
 ## Why do we need to supplement `terraform plan`?
-<<<<<<< HEAD
-Terraform is a great tool for infrastructure as a code. it generates an execution plan, we can rely on this plan to proceed with development. However, this plan does not verify values used in template. For example, following template is invalid configuration (t1.2xlarge is not exists)
-=======
-Terraform is a great tool for infrastructure as a code. It generates an execution plan, we can rely on this plan to proceed with development. However, this plan does not verify values used in template. For example, following template is invalid configuration (t2.2xlarge is not exists)
->>>>>>> aa027551
+Terraform is a great tool for infrastructure as a code. It generates an execution plan, we can rely on this plan to proceed with development. However, this plan does not verify values used in template. For example, following template is invalid configuration (t1.2xlarge is not exists)
 
 ```
 resource "aws_instance" "web" {
